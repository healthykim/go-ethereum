// Copyright 2024 The go-ethereum Authors
// This file is part of the go-ethereum library.
//
// The go-ethereum library is free software: you can redistribute it and/or modify
// it under the terms of the GNU Lesser General Public License as published by
// the Free Software Foundation, either version 3 of the License, or
// (at your option) any later version.
//
// The go-ethereum library is distributed in the hope that it will be useful,
// but WITHOUT ANY WARRANTY; without even the implied warranty of
// MERCHANTABILITY or FITNESS FOR A PARTICULAR PURPOSE. See the
// GNU Lesser General Public License for more details.
//
// You should have received a copy of the GNU Lesser General Public License
// along with the go-ethereum library. If not, see <http://www.gnu.org/licenses/>.

package vm

import (
	"encoding/binary"
	"errors"
	"testing"

	"github.com/ethereum/go-ethereum/common"
	"github.com/ethereum/go-ethereum/params"
)

func TestValidateCode(t *testing.T) {
	for i, test := range []struct {
		code     []byte
		section  int
		metadata []*functionMetadata
		err      error
	}{
		{
			code: []byte{
				byte(CALLER),
				byte(POP),
				byte(STOP),
			},
			section:  0,
			metadata: []*functionMetadata{{inputs: 0, outputs: 0x80, maxStackHeight: 1}},
		},
		{
			code: []byte{
				byte(CALLF), 0x00, 0x00,
				byte(RETF),
			},
			section:  0,
			metadata: []*functionMetadata{{inputs: 0, outputs: 0, maxStackHeight: 0}},
		},
		{
			code: []byte{
				byte(ADDRESS),
				byte(CALLF), 0x00, 0x00,
				byte(POP),
				byte(RETF),
			},
			section:  0,
			metadata: []*functionMetadata{{inputs: 0, outputs: 0, maxStackHeight: 1}},
		},
		{
			code: []byte{
				byte(CALLER),
				byte(POP),
			},
			section:  0,
			metadata: []*functionMetadata{{inputs: 0, outputs: 0x80, maxStackHeight: 1}},
			err:      errInvalidCodeTermination,
		},
		{
			code: []byte{
				byte(RJUMP),
				byte(0x00),
				byte(0x01),
				byte(CALLER),
				byte(STOP),
			},
			section:  0,
			metadata: []*functionMetadata{{inputs: 0, outputs: 0x80, maxStackHeight: 0}},
			err:      errUnreachableCode,
		},
		{
			code: []byte{
				byte(PUSH1),
				byte(0x42),
				byte(ADD),
				byte(STOP),
			},
			section:  0,
			metadata: []*functionMetadata{{inputs: 0, outputs: 0x80, maxStackHeight: 1}},
			err:      ErrStackUnderflow{stackLen: 1, required: 2},
		},
		{
			code: []byte{
				byte(PUSH1),
				byte(0x42),
				byte(POP),
				byte(STOP),
			},
			section:  0,
			metadata: []*functionMetadata{{inputs: 0, outputs: 0x80, maxStackHeight: 2}},
			err:      errInvalidMaxStackHeight,
		},
		{
			code: []byte{
				byte(PUSH0),
				byte(RJUMPI),
				byte(0x00),
				byte(0x01),
				byte(PUSH1),
				byte(0x42), // jumps to here
				byte(POP),
				byte(STOP),
			},
			section:  0,
			metadata: []*functionMetadata{{inputs: 0, outputs: 0x80, maxStackHeight: 1}},
			err:      errInvalidJumpDest,
		},
		{
			code: []byte{
				byte(PUSH0),
				byte(RJUMPV),
				byte(0x01),
				byte(0x00),
				byte(0x01),
				byte(0x00),
				byte(0x02),
				byte(PUSH1),
				byte(0x42), // jumps to here
				byte(POP),  // and here
				byte(STOP),
			},
			section:  0,
			metadata: []*functionMetadata{{inputs: 0, outputs: 0x80, maxStackHeight: 1}},
			err:      errInvalidJumpDest,
		},
		{
			code: []byte{
				byte(PUSH0),
				byte(RJUMPV),
				byte(0x00),
				byte(STOP),
			},
			section:  0,
			metadata: []*functionMetadata{{inputs: 0, outputs: 0x80, maxStackHeight: 1}},
			err:      errTruncatedImmediate,
		},
		{
			code: []byte{
				byte(RJUMP), 0x00, 0x03,
				byte(JUMPDEST), // this code is unreachable to forward jumps alone
				byte(JUMPDEST),
				byte(RETURN),
				byte(PUSH1), 20,
				byte(PUSH1), 39,
				byte(PUSH1), 0x00,
				byte(DATACOPY),
				byte(PUSH1), 20,
				byte(PUSH1), 0x00,
				byte(RJUMP), 0xff, 0xef,
			},
			section:  0,
			metadata: []*functionMetadata{{inputs: 0, outputs: 0x80, maxStackHeight: 3}},
			err:      errUnreachableCode,
		},
		{
			code: []byte{
				byte(PUSH1), 1,
				byte(RJUMPI), 0x00, 0x03,
				byte(JUMPDEST),
				byte(JUMPDEST),
				byte(STOP),
				byte(PUSH1), 20,
				byte(PUSH1), 39,
				byte(PUSH1), 0x00,
				byte(DATACOPY),
				byte(PUSH1), 20,
				byte(PUSH1), 0x00,
				byte(RETURN),
			},
			section:  0,
			metadata: []*functionMetadata{{inputs: 0, outputs: 0x80, maxStackHeight: 3}},
		},
		{
			code: []byte{
				byte(PUSH1), 1,
				byte(RJUMPV), 0x01, 0x00, 0x03, 0xff, 0xf8,
				byte(JUMPDEST),
				byte(JUMPDEST),
				byte(STOP),
				byte(PUSH1), 20,
				byte(PUSH1), 39,
				byte(PUSH1), 0x00,
				byte(DATACOPY),
				byte(PUSH1), 20,
				byte(PUSH1), 0x00,
				byte(RETURN),
			},
			section:  0,
			metadata: []*functionMetadata{{inputs: 0, outputs: 0x80, maxStackHeight: 3}},
		},
		{
			code: []byte{
				byte(STOP),
				byte(STOP),
				byte(INVALID),
			},
			section:  0,
			metadata: []*functionMetadata{{inputs: 0, outputs: 0x80, maxStackHeight: 0}},
			err:      errUnreachableCode,
		},
		{
			code: []byte{
				byte(RETF),
			},
			section:  0,
			metadata: []*functionMetadata{{inputs: 0, outputs: 1, maxStackHeight: 0}},
			err:      errInvalidOutputs,
		},
		{
			code: []byte{
				byte(RETF),
			},
			section:  0,
			metadata: []*functionMetadata{{inputs: 3, outputs: 3, maxStackHeight: 3}},
		},
		{
			code: []byte{
				byte(CALLF), 0x00, 0x01,
				byte(POP),
				byte(STOP),
			},
			section:  0,
			metadata: []*functionMetadata{{inputs: 0, outputs: 0x80, maxStackHeight: 1}, {inputs: 0, outputs: 1, maxStackHeight: 0}},
		},
		{
			code: []byte{
				byte(ORIGIN),
				byte(ORIGIN),
				byte(CALLF), 0x00, 0x01,
				byte(POP),
				byte(RETF),
			},
			section:  0,
			metadata: []*functionMetadata{{inputs: 0, outputs: 0, maxStackHeight: 2}, {inputs: 2, outputs: 1, maxStackHeight: 2}},
		},
	} {
		container := &Container{
			types:         test.metadata,
			data:          make([]byte, 0),
			subContainers: make([]*Container, 0),
		}
<<<<<<< HEAD
		_, err := validateCode(test.code, test.section, container, &osakaEOFInstructionSet, false)
=======
		_, err := validateCode(test.code, test.section, container, &eofInstructionSet, false)
>>>>>>> 30b642bc
		if !errors.Is(err, test.err) {
			t.Errorf("test %d (%s): unexpected error (want: %v, got: %v)", i, common.Bytes2Hex(test.code), test.err, err)
		}
	}
}

// BenchmarkRJUMPI tries to benchmark the RJUMPI opcode validation
// For this we do a bunch of RJUMPIs that jump backwards (in a potential infinite loop).
func BenchmarkRJUMPI(b *testing.B) {
	snippet := []byte{
		byte(PUSH0),
		byte(RJUMPI), 0xFF, 0xFC,
	}
	code := []byte{}
	for i := 0; i < params.MaxCodeSize/len(snippet)-1; i++ {
		code = append(code, snippet...)
	}
	code = append(code, byte(STOP))
	container := &Container{
		types:         []*functionMetadata{{inputs: 0, outputs: 0x80, maxStackHeight: 1}},
		data:          make([]byte, 0),
		subContainers: make([]*Container, 0),
	}
	b.ResetTimer()
	for i := 0; i < b.N; i++ {
<<<<<<< HEAD
		_, err := validateCode(code, 0, container, &osakaEOFInstructionSet, false)
=======
		_, err := validateCode(code, 0, container, &eofInstructionSet, false)
>>>>>>> 30b642bc
		if err != nil {
			b.Fatal(err)
		}
	}
}

// BenchmarkRJUMPV tries to benchmark the validation of the RJUMPV opcode
// for this we set up as many RJUMPV opcodes with a full jumptable (containing 0s) as possible.
func BenchmarkRJUMPV(b *testing.B) {
	snippet := []byte{
		byte(PUSH0),
		byte(RJUMPV),
		0xff, // count
		0x00, 0x00,
	}
	for i := 0; i < 255; i++ {
		snippet = append(snippet, []byte{0x00, 0x00}...)
	}
	code := []byte{}
	for i := 0; i < 24576/len(snippet)-1; i++ {
		code = append(code, snippet...)
	}
	code = append(code, byte(PUSH0))
	code = append(code, byte(STOP))
	container := &Container{
		types:         []*functionMetadata{{inputs: 0, outputs: 0x80, maxStackHeight: 1}},
		data:          make([]byte, 0),
		subContainers: make([]*Container, 0),
	}
	b.ResetTimer()
	for i := 0; i < b.N; i++ {
<<<<<<< HEAD
		_, err := validateCode(code, 0, container, &osakaEOFInstructionSet, false)
=======
		_, err := validateCode(code, 0, container, &pragueInstructionSet, false)
>>>>>>> 30b642bc
		if err != nil {
			b.Fatal(err)
		}
	}
}

// BenchmarkEOFValidation tries to benchmark the code validation for the CALLF/RETF operation.
// For this we set up code that calls into 1024 code sections which can either
// - just contain a RETF opcode
// - or code to again call into 1024 code sections.
// We can't have all code sections calling each other, otherwise we would exceed 48KB.
func BenchmarkEOFValidation(b *testing.B) {
	var container Container
	var code []byte
	maxSections := 1024
	for i := 0; i < maxSections; i++ {
		code = append(code, byte(CALLF))
		code = binary.BigEndian.AppendUint16(code, uint16(i%(maxSections-1))+1)
	}
	// First container
	container.codeSections = append(container.codeSections, append(code, byte(STOP)))
	container.types = append(container.types, &functionMetadata{inputs: 0, outputs: 0x80, maxStackHeight: 0})

	inner := []byte{
		byte(RETF),
	}

	for i := 0; i < 1023; i++ {
		container.codeSections = append(container.codeSections, inner)
		container.types = append(container.types, &functionMetadata{inputs: 0, outputs: 0, maxStackHeight: 0})
	}

	for i := 0; i < 12; i++ {
		container.codeSections[i+1] = append(code, byte(RETF))
	}

	bin := container.MarshalBinary()
	if len(bin) > 48*1024 {
		b.Fatal("Exceeds 48Kb")
	}

	var container2 Container
	b.ResetTimer()
	for i := 0; i < b.N; i++ {
		if err := container2.UnmarshalBinary(bin, true); err != nil {
			b.Fatal(err)
		}
<<<<<<< HEAD
		if err := container2.ValidateCode(&osakaEOFInstructionSet, false); err != nil {
=======
		if err := container2.ValidateCode(&pragueInstructionSet, false); err != nil {
>>>>>>> 30b642bc
			b.Fatal(err)
		}
	}
}

// BenchmarkEOFValidation2 tries to benchmark the code validation for the CALLF/RETF operation.
// For this we set up code that calls into 1024 code sections which
// - contain calls to some other code sections.
// We can't have all code sections calling each other, otherwise we would exceed 48KB.
func BenchmarkEOFValidation2(b *testing.B) {
	var container Container
	var code []byte
	maxSections := 1024
	for i := 0; i < maxSections; i++ {
		code = append(code, byte(CALLF))
		code = binary.BigEndian.AppendUint16(code, uint16(i%(maxSections-1))+1)
	}
	code = append(code, byte(STOP))
	// First container
	container.codeSections = append(container.codeSections, code)
	container.types = append(container.types, &functionMetadata{inputs: 0, outputs: 0x80, maxStackHeight: 0})

	inner := []byte{
		byte(CALLF), 0x03, 0xE8,
		byte(CALLF), 0x03, 0xE9,
		byte(CALLF), 0x03, 0xF0,
		byte(CALLF), 0x03, 0xF1,
		byte(CALLF), 0x03, 0xF2,
		byte(CALLF), 0x03, 0xF3,
		byte(CALLF), 0x03, 0xF4,
		byte(CALLF), 0x03, 0xF5,
		byte(CALLF), 0x03, 0xF6,
		byte(CALLF), 0x03, 0xF7,
		byte(CALLF), 0x03, 0xF8,
		byte(CALLF), 0x03, 0xF,
		byte(RETF),
	}

	for i := 0; i < 1023; i++ {
		container.codeSections = append(container.codeSections, inner)
		container.types = append(container.types, &functionMetadata{inputs: 0, outputs: 0, maxStackHeight: 0})
	}

	bin := container.MarshalBinary()
	if len(bin) > 48*1024 {
		b.Fatal("Exceeds 48Kb")
	}

	var container2 Container
	b.ResetTimer()
	for i := 0; i < b.N; i++ {
		if err := container2.UnmarshalBinary(bin, true); err != nil {
			b.Fatal(err)
		}
<<<<<<< HEAD
		if err := container2.ValidateCode(&osakaEOFInstructionSet, false); err != nil {
=======
		if err := container2.ValidateCode(&pragueInstructionSet, false); err != nil {
>>>>>>> 30b642bc
			b.Fatal(err)
		}
	}
}

// BenchmarkEOFValidation3 tries to benchmark the code validation for the CALLF/RETF and RJUMPI/V operations.
// For this we set up code that calls into 1024 code sections which either
// - contain an RJUMP opcode
// - contain calls to other code sections
// We can't have all code sections calling each other, otherwise we would exceed 48KB.
func BenchmarkEOFValidation3(b *testing.B) {
	var container Container
	var code []byte
	snippet := []byte{
		byte(PUSH0),
		byte(RJUMPV),
		0xff, // count
		0x00, 0x00,
	}
	for i := 0; i < 255; i++ {
		snippet = append(snippet, []byte{0x00, 0x00}...)
	}
	code = append(code, snippet...)
	// First container, calls into all other containers
	maxSections := 1024
	for i := 0; i < maxSections; i++ {
		code = append(code, byte(CALLF))
		code = binary.BigEndian.AppendUint16(code, uint16(i%(maxSections-1))+1)
	}
	code = append(code, byte(STOP))
	container.codeSections = append(container.codeSections, code)
	container.types = append(container.types, &functionMetadata{inputs: 0, outputs: 0x80, maxStackHeight: 1})

	// Other containers
	for i := 0; i < 1023; i++ {
		container.codeSections = append(container.codeSections, []byte{byte(RJUMP), 0x00, 0x00, byte(RETF)})
		container.types = append(container.types, &functionMetadata{inputs: 0, outputs: 0, maxStackHeight: 0})
	}
	// Other containers
	for i := 0; i < 68; i++ {
		container.codeSections[i+1] = append(snippet, byte(RETF))
		container.types[i+1] = &functionMetadata{inputs: 0, outputs: 0, maxStackHeight: 1}
	}
	bin := container.MarshalBinary()
	if len(bin) > 48*1024 {
		b.Fatal("Exceeds 48Kb")
	}
	b.ResetTimer()
	b.ReportMetric(float64(len(bin)), "bytes")
	for i := 0; i < b.N; i++ {
		for k := 0; k < 40; k++ {
			var container2 Container
			if err := container2.UnmarshalBinary(bin, true); err != nil {
				b.Fatal(err)
			}
<<<<<<< HEAD
			if err := container2.ValidateCode(&osakaEOFInstructionSet, false); err != nil {
=======
			if err := container2.ValidateCode(&pragueInstructionSet, false); err != nil {
>>>>>>> 30b642bc
				b.Fatal(err)
			}
		}
	}
}

func BenchmarkRJUMPI_2(b *testing.B) {
	code := []byte{
		byte(PUSH0),
		byte(RJUMPI), 0xFF, 0xFC,
	}
	for i := 0; i < params.MaxCodeSize/4-1; i++ {
		code = append(code, byte(PUSH0))
		x := -4 * i
		code = append(code, byte(RJUMPI))
		code = binary.BigEndian.AppendUint16(code, uint16(x))
	}
	code = append(code, byte(STOP))
	container := &Container{
		types:         []*functionMetadata{{inputs: 0, outputs: 0x80, maxStackHeight: 1}},
		data:          make([]byte, 0),
		subContainers: make([]*Container, 0),
	}
	b.ResetTimer()
	for i := 0; i < b.N; i++ {
<<<<<<< HEAD
		_, err := validateCode(code, 0, container, &osakaEOFInstructionSet, false)
=======
		_, err := validateCode(code, 0, container, &pragueInstructionSet, false)
>>>>>>> 30b642bc
		if err != nil {
			b.Fatal(err)
		}
	}
}

func FuzzUnmarshalBinary(f *testing.F) {
	f.Fuzz(func(_ *testing.T, input []byte) {
		var container Container
		container.UnmarshalBinary(input, true)
	})
}

func FuzzValidate(f *testing.F) {
	f.Fuzz(func(_ *testing.T, code []byte, maxStack uint16) {
		var container Container
		container.types = append(container.types, &functionMetadata{inputs: 0, outputs: 0x80, maxStackHeight: maxStack})
<<<<<<< HEAD
		validateCode(code, 0, &container, &osakaEOFInstructionSet, true)
=======
		validateCode(code, 0, &container, &pragueInstructionSet, true)
>>>>>>> 30b642bc
	})
}<|MERGE_RESOLUTION|>--- conflicted
+++ resolved
@@ -251,11 +251,7 @@
 			data:          make([]byte, 0),
 			subContainers: make([]*Container, 0),
 		}
-<<<<<<< HEAD
-		_, err := validateCode(test.code, test.section, container, &osakaEOFInstructionSet, false)
-=======
 		_, err := validateCode(test.code, test.section, container, &eofInstructionSet, false)
->>>>>>> 30b642bc
 		if !errors.Is(err, test.err) {
 			t.Errorf("test %d (%s): unexpected error (want: %v, got: %v)", i, common.Bytes2Hex(test.code), test.err, err)
 		}
@@ -281,11 +277,7 @@
 	}
 	b.ResetTimer()
 	for i := 0; i < b.N; i++ {
-<<<<<<< HEAD
-		_, err := validateCode(code, 0, container, &osakaEOFInstructionSet, false)
-=======
 		_, err := validateCode(code, 0, container, &eofInstructionSet, false)
->>>>>>> 30b642bc
 		if err != nil {
 			b.Fatal(err)
 		}
@@ -317,11 +309,7 @@
 	}
 	b.ResetTimer()
 	for i := 0; i < b.N; i++ {
-<<<<<<< HEAD
-		_, err := validateCode(code, 0, container, &osakaEOFInstructionSet, false)
-=======
-		_, err := validateCode(code, 0, container, &pragueInstructionSet, false)
->>>>>>> 30b642bc
+		_, err := validateCode(code, 0, container, &eofInstructionSet, false)
 		if err != nil {
 			b.Fatal(err)
 		}
@@ -369,11 +357,7 @@
 		if err := container2.UnmarshalBinary(bin, true); err != nil {
 			b.Fatal(err)
 		}
-<<<<<<< HEAD
-		if err := container2.ValidateCode(&osakaEOFInstructionSet, false); err != nil {
-=======
-		if err := container2.ValidateCode(&pragueInstructionSet, false); err != nil {
->>>>>>> 30b642bc
+		if err := container2.ValidateCode(&eofInstructionSet, false); err != nil {
 			b.Fatal(err)
 		}
 	}
@@ -428,11 +412,7 @@
 		if err := container2.UnmarshalBinary(bin, true); err != nil {
 			b.Fatal(err)
 		}
-<<<<<<< HEAD
-		if err := container2.ValidateCode(&osakaEOFInstructionSet, false); err != nil {
-=======
-		if err := container2.ValidateCode(&pragueInstructionSet, false); err != nil {
->>>>>>> 30b642bc
+		if err := container2.ValidateCode(&eofInstructionSet, false); err != nil {
 			b.Fatal(err)
 		}
 	}
@@ -488,11 +468,7 @@
 			if err := container2.UnmarshalBinary(bin, true); err != nil {
 				b.Fatal(err)
 			}
-<<<<<<< HEAD
-			if err := container2.ValidateCode(&osakaEOFInstructionSet, false); err != nil {
-=======
-			if err := container2.ValidateCode(&pragueInstructionSet, false); err != nil {
->>>>>>> 30b642bc
+			if err := container2.ValidateCode(&eofInstructionSet, false); err != nil {
 				b.Fatal(err)
 			}
 		}
@@ -518,11 +494,7 @@
 	}
 	b.ResetTimer()
 	for i := 0; i < b.N; i++ {
-<<<<<<< HEAD
-		_, err := validateCode(code, 0, container, &osakaEOFInstructionSet, false)
-=======
-		_, err := validateCode(code, 0, container, &pragueInstructionSet, false)
->>>>>>> 30b642bc
+		_, err := validateCode(code, 0, container, &eofInstructionSet, false)
 		if err != nil {
 			b.Fatal(err)
 		}
@@ -540,10 +512,6 @@
 	f.Fuzz(func(_ *testing.T, code []byte, maxStack uint16) {
 		var container Container
 		container.types = append(container.types, &functionMetadata{inputs: 0, outputs: 0x80, maxStackHeight: maxStack})
-<<<<<<< HEAD
-		validateCode(code, 0, &container, &osakaEOFInstructionSet, true)
-=======
-		validateCode(code, 0, &container, &pragueInstructionSet, true)
->>>>>>> 30b642bc
+		validateCode(code, 0, &container, &eofInstructionSet, true)
 	})
 }