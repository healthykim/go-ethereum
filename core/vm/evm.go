--- conflicted
+++ resolved
@@ -226,14 +226,9 @@
 			// If the account has no code, we can abort here
 			// The depth-check is already done, and precompiles handled above
 			contract := NewContract(caller, AccountRef(addrCopy), value, gas)
-<<<<<<< HEAD
+			contract.IsSystemCall = isSystemCall(caller)
 			contract.SetCallCode(&addrCopy, evm.StateDB.GetCodeHash(addrCopy), code, evm.parseContainer(code))
 			ret, err = evm.interpreter.Run(contract, input, false, false)
-=======
-			contract.IsSystemCall = isSystemCall(caller)
-			contract.SetCallCode(&addrCopy, evm.resolveCodeHash(addrCopy), code)
-			ret, err = evm.interpreter.Run(contract, input, false)
->>>>>>> e26dd774
 			gas = contract.Gas
 		}
 	}
@@ -292,17 +287,9 @@
 		// Initialise a new contract and set the code that is to be used by the EVM.
 		// The contract is a scoped environment for this execution context only.
 		contract := NewContract(caller, AccountRef(caller.Address()), value, gas)
-<<<<<<< HEAD
-		if witness := evm.StateDB.Witness(); witness != nil {
-			witness.AddCode(evm.StateDB.GetCode(addrCopy))
-		}
 		code := evm.StateDB.GetCode(addrCopy)
 		contract.SetCallCode(&addrCopy, evm.StateDB.GetCodeHash(addrCopy), code, evm.parseContainer(code))
 		ret, err = evm.interpreter.Run(contract, input, false, false)
-=======
-		contract.SetCallCode(&addrCopy, evm.resolveCodeHash(addrCopy), evm.resolveCode(addrCopy))
-		ret, err = evm.interpreter.Run(contract, input, false)
->>>>>>> e26dd774
 		gas = contract.Gas
 	}
 	if err != nil {
@@ -352,16 +339,8 @@
 		}
 		// Initialise a new contract and make initialise the delegate values
 		contract := NewContract(caller, AccountRef(caller.Address()), nil, gas).AsDelegate()
-<<<<<<< HEAD
-		if witness := evm.StateDB.Witness(); witness != nil {
-			witness.AddCode(evm.StateDB.GetCode(addrCopy))
-		}
 		contract.SetCallCode(&addrCopy, evm.StateDB.GetCodeHash(addrCopy), code, evm.parseContainer(code))
 		ret, err = evm.interpreter.Run(contract, input, false, false)
-=======
-		contract.SetCallCode(&addrCopy, evm.resolveCodeHash(addrCopy), evm.resolveCode(addrCopy))
-		ret, err = evm.interpreter.Run(contract, input, false)
->>>>>>> e26dd774
 		gas = contract.Gas
 	}
 	if err != nil {
@@ -415,15 +394,8 @@
 		// Initialise a new contract and set the code that is to be used by the EVM.
 		// The contract is a scoped environment for this execution context only.
 		contract := NewContract(caller, AccountRef(addrCopy), new(uint256.Int), gas)
-<<<<<<< HEAD
-		if witness := evm.StateDB.Witness(); witness != nil {
-			witness.AddCode(evm.StateDB.GetCode(addrCopy))
-		}
 		code := evm.StateDB.GetCode(addrCopy)
 		contract.SetCallCode(&addrCopy, evm.StateDB.GetCodeHash(addrCopy), code, evm.parseContainer(code))
-=======
-		contract.SetCallCode(&addrCopy, evm.resolveCodeHash(addrCopy), evm.resolveCode(addrCopy))
->>>>>>> e26dd774
 		// When an error was returned by the EVM or when setting the creation code
 		// above we revert to the snapshot and consume any gas remaining. Additionally
 		// when we're in Homestead this also counts for code storage gas errors.
