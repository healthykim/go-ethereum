// Copyright 2017 The go-ethereum Authors
// This file is part of the go-ethereum library.
//
// The go-ethereum library is free software: you can redistribute it and/or modify
// it under the terms of the GNU Lesser General Public License as published by
// the Free Software Foundation, either version 3 of the License, or
// (at your option) any later version.
//
// The go-ethereum library is distributed in the hope that it will be useful,
// but WITHOUT ANY WARRANTY; without even the implied warranty of
// MERCHANTABILITY or FITNESS FOR A PARTICULAR PURPOSE. See the
// GNU Lesser General Public License for more details.
//
// You should have received a copy of the GNU Lesser General Public License
// along with the go-ethereum library. If not, see <http://www.gnu.org/licenses/>.

package vm

import (
	"bytes"
	"encoding/json"
	"fmt"
	"math/big"
	"os"
	"strings"
	"testing"

	"github.com/ethereum/go-ethereum/common"
	"github.com/ethereum/go-ethereum/common/math"
	"github.com/ethereum/go-ethereum/core/state"
	"github.com/ethereum/go-ethereum/core/types"
	"github.com/ethereum/go-ethereum/crypto"
	"github.com/ethereum/go-ethereum/params"
	"github.com/holiman/uint256"
)

type TwoOperandTestcase struct {
	X        string
	Y        string
	Expected string
}

type twoOperandParams struct {
	x string
	y string
}

var alphabetSoup = "ABCDEF090807060504030201ffffffffffffffffffffffffffffffffffffffff"
var commonParams []*twoOperandParams
var twoOpMethods map[string]executionFunc

func init() {
	// Params is a list of common edgecases that should be used for some common tests
	params := []string{
		"0000000000000000000000000000000000000000000000000000000000000000", // 0
		"0000000000000000000000000000000000000000000000000000000000000001", // +1
		"0000000000000000000000000000000000000000000000000000000000000005", // +5
		"7ffffffffffffffffffffffffffffffffffffffffffffffffffffffffffffffe", // + max -1
		"7fffffffffffffffffffffffffffffffffffffffffffffffffffffffffffffff", // + max
		"8000000000000000000000000000000000000000000000000000000000000000", // - max
		"8000000000000000000000000000000000000000000000000000000000000001", // - max+1
		"fffffffffffffffffffffffffffffffffffffffffffffffffffffffffffffffb", // - 5
		"ffffffffffffffffffffffffffffffffffffffffffffffffffffffffffffffff", // - 1
	}
	// Params are combined so each param is used on each 'side'
	commonParams = make([]*twoOperandParams, len(params)*len(params))
	for i, x := range params {
		for j, y := range params {
			commonParams[i*len(params)+j] = &twoOperandParams{x, y}
		}
	}
	twoOpMethods = map[string]executionFunc{
		"add":     opAdd,
		"sub":     opSub,
		"mul":     opMul,
		"div":     opDiv,
		"sdiv":    opSdiv,
		"mod":     opMod,
		"smod":    opSmod,
		"exp":     opExp,
		"signext": opSignExtend,
		"lt":      opLt,
		"gt":      opGt,
		"slt":     opSlt,
		"sgt":     opSgt,
		"eq":      opEq,
		"and":     opAnd,
		"or":      opOr,
		"xor":     opXor,
		"byte":    opByte,
		"shl":     opSHL,
		"shr":     opSHR,
		"sar":     opSAR,
	}
}

func testTwoOperandOp(t *testing.T, tests []TwoOperandTestcase, opFn executionFunc, name string) {
	var (
		evm   = NewEVM(BlockContext{}, nil, params.TestChainConfig, Config{})
		stack = newstack()
		pc    = uint64(0)
	)

	for i, test := range tests {
		x := new(uint256.Int).SetBytes(common.Hex2Bytes(test.X))
		y := new(uint256.Int).SetBytes(common.Hex2Bytes(test.Y))
		expected := new(uint256.Int).SetBytes(common.Hex2Bytes(test.Expected))
		stack.push(x)
		stack.push(y)
		opFn(&pc, evm.interpreter, &ScopeContext{nil, stack, nil, 0, nil, false})
		if len(stack.data) != 1 {
			t.Errorf("Expected one item on stack after %v, got %d: ", name, len(stack.data))
		}
		actual := stack.pop()

		if actual.Cmp(expected) != 0 {
			t.Errorf("Testcase %v %d, %v(%x, %x): expected  %x, got %x", name, i, name, x, y, expected, actual)
		}
	}
}

func TestByteOp(t *testing.T) {
	tests := []TwoOperandTestcase{
		{"ABCDEF0908070605040302010000000000000000000000000000000000000000", "00", "AB"},
		{"ABCDEF0908070605040302010000000000000000000000000000000000000000", "01", "CD"},
		{"00CDEF090807060504030201ffffffffffffffffffffffffffffffffffffffff", "00", "00"},
		{"00CDEF090807060504030201ffffffffffffffffffffffffffffffffffffffff", "01", "CD"},
		{"0000000000000000000000000000000000000000000000000000000000102030", "1F", "30"},
		{"0000000000000000000000000000000000000000000000000000000000102030", "1E", "20"},
		{"ffffffffffffffffffffffffffffffffffffffffffffffffffffffffffffffff", "20", "00"},
		{"ffffffffffffffffffffffffffffffffffffffffffffffffffffffffffffffff", "FFFFFFFFFFFFFFFF", "00"},
	}
	testTwoOperandOp(t, tests, opByte, "byte")
}

func TestSHL(t *testing.T) {
	// Testcases from https://github.com/ethereum/EIPs/blob/master/EIPS/eip-145.md#shl-shift-left
	tests := []TwoOperandTestcase{
		{"0000000000000000000000000000000000000000000000000000000000000001", "01", "0000000000000000000000000000000000000000000000000000000000000002"},
		{"0000000000000000000000000000000000000000000000000000000000000001", "ff", "8000000000000000000000000000000000000000000000000000000000000000"},
		{"0000000000000000000000000000000000000000000000000000000000000001", "0100", "0000000000000000000000000000000000000000000000000000000000000000"},
		{"0000000000000000000000000000000000000000000000000000000000000001", "0101", "0000000000000000000000000000000000000000000000000000000000000000"},
		{"ffffffffffffffffffffffffffffffffffffffffffffffffffffffffffffffff", "00", "ffffffffffffffffffffffffffffffffffffffffffffffffffffffffffffffff"},
		{"ffffffffffffffffffffffffffffffffffffffffffffffffffffffffffffffff", "01", "fffffffffffffffffffffffffffffffffffffffffffffffffffffffffffffffe"},
		{"ffffffffffffffffffffffffffffffffffffffffffffffffffffffffffffffff", "ff", "8000000000000000000000000000000000000000000000000000000000000000"},
		{"ffffffffffffffffffffffffffffffffffffffffffffffffffffffffffffffff", "0100", "0000000000000000000000000000000000000000000000000000000000000000"},
		{"0000000000000000000000000000000000000000000000000000000000000000", "01", "0000000000000000000000000000000000000000000000000000000000000000"},
		{"7fffffffffffffffffffffffffffffffffffffffffffffffffffffffffffffff", "01", "fffffffffffffffffffffffffffffffffffffffffffffffffffffffffffffffe"},
	}
	testTwoOperandOp(t, tests, opSHL, "shl")
}

func TestSHR(t *testing.T) {
	// Testcases from https://github.com/ethereum/EIPs/blob/master/EIPS/eip-145.md#shr-logical-shift-right
	tests := []TwoOperandTestcase{
		{"0000000000000000000000000000000000000000000000000000000000000001", "00", "0000000000000000000000000000000000000000000000000000000000000001"},
		{"0000000000000000000000000000000000000000000000000000000000000001", "01", "0000000000000000000000000000000000000000000000000000000000000000"},
		{"8000000000000000000000000000000000000000000000000000000000000000", "01", "4000000000000000000000000000000000000000000000000000000000000000"},
		{"8000000000000000000000000000000000000000000000000000000000000000", "ff", "0000000000000000000000000000000000000000000000000000000000000001"},
		{"8000000000000000000000000000000000000000000000000000000000000000", "0100", "0000000000000000000000000000000000000000000000000000000000000000"},
		{"8000000000000000000000000000000000000000000000000000000000000000", "0101", "0000000000000000000000000000000000000000000000000000000000000000"},
		{"ffffffffffffffffffffffffffffffffffffffffffffffffffffffffffffffff", "00", "ffffffffffffffffffffffffffffffffffffffffffffffffffffffffffffffff"},
		{"ffffffffffffffffffffffffffffffffffffffffffffffffffffffffffffffff", "01", "7fffffffffffffffffffffffffffffffffffffffffffffffffffffffffffffff"},
		{"ffffffffffffffffffffffffffffffffffffffffffffffffffffffffffffffff", "ff", "0000000000000000000000000000000000000000000000000000000000000001"},
		{"ffffffffffffffffffffffffffffffffffffffffffffffffffffffffffffffff", "0100", "0000000000000000000000000000000000000000000000000000000000000000"},
		{"0000000000000000000000000000000000000000000000000000000000000000", "01", "0000000000000000000000000000000000000000000000000000000000000000"},
	}
	testTwoOperandOp(t, tests, opSHR, "shr")
}

func TestSAR(t *testing.T) {
	// Testcases from https://github.com/ethereum/EIPs/blob/master/EIPS/eip-145.md#sar-arithmetic-shift-right
	tests := []TwoOperandTestcase{
		{"0000000000000000000000000000000000000000000000000000000000000001", "00", "0000000000000000000000000000000000000000000000000000000000000001"},
		{"0000000000000000000000000000000000000000000000000000000000000001", "01", "0000000000000000000000000000000000000000000000000000000000000000"},
		{"8000000000000000000000000000000000000000000000000000000000000000", "01", "c000000000000000000000000000000000000000000000000000000000000000"},
		{"8000000000000000000000000000000000000000000000000000000000000000", "ff", "ffffffffffffffffffffffffffffffffffffffffffffffffffffffffffffffff"},
		{"8000000000000000000000000000000000000000000000000000000000000000", "0100", "ffffffffffffffffffffffffffffffffffffffffffffffffffffffffffffffff"},
		{"8000000000000000000000000000000000000000000000000000000000000000", "0101", "ffffffffffffffffffffffffffffffffffffffffffffffffffffffffffffffff"},
		{"ffffffffffffffffffffffffffffffffffffffffffffffffffffffffffffffff", "00", "ffffffffffffffffffffffffffffffffffffffffffffffffffffffffffffffff"},
		{"ffffffffffffffffffffffffffffffffffffffffffffffffffffffffffffffff", "01", "ffffffffffffffffffffffffffffffffffffffffffffffffffffffffffffffff"},
		{"ffffffffffffffffffffffffffffffffffffffffffffffffffffffffffffffff", "ff", "ffffffffffffffffffffffffffffffffffffffffffffffffffffffffffffffff"},
		{"ffffffffffffffffffffffffffffffffffffffffffffffffffffffffffffffff", "0100", "ffffffffffffffffffffffffffffffffffffffffffffffffffffffffffffffff"},
		{"0000000000000000000000000000000000000000000000000000000000000000", "01", "0000000000000000000000000000000000000000000000000000000000000000"},
		{"4000000000000000000000000000000000000000000000000000000000000000", "fe", "0000000000000000000000000000000000000000000000000000000000000001"},
		{"7fffffffffffffffffffffffffffffffffffffffffffffffffffffffffffffff", "f8", "000000000000000000000000000000000000000000000000000000000000007f"},
		{"7fffffffffffffffffffffffffffffffffffffffffffffffffffffffffffffff", "fe", "0000000000000000000000000000000000000000000000000000000000000001"},
		{"7fffffffffffffffffffffffffffffffffffffffffffffffffffffffffffffff", "ff", "0000000000000000000000000000000000000000000000000000000000000000"},
		{"7fffffffffffffffffffffffffffffffffffffffffffffffffffffffffffffff", "0100", "0000000000000000000000000000000000000000000000000000000000000000"},
	}

	testTwoOperandOp(t, tests, opSAR, "sar")
}

func TestAddMod(t *testing.T) {
	var (
		evm   = NewEVM(BlockContext{}, nil, params.TestChainConfig, Config{})
		stack = newstack()
		pc    = uint64(0)
	)
	tests := []struct {
		x        string
		y        string
		z        string
		expected string
	}{
		{"ffffffffffffffffffffffffffffffffffffffffffffffffffffffffffffffff",
			"fffffffffffffffffffffffffffffffffffffffffffffffffffffffffffffffe",
			"ffffffffffffffffffffffffffffffffffffffffffffffffffffffffffffffff",
			"fffffffffffffffffffffffffffffffffffffffffffffffffffffffffffffffe",
		},
	}
	// x + y = 0x1fffffffffffffffffffffffffffffffffffffffffffffffffffffffffffffffd
	// in 256 bit repr, fffffffffffffffffffffffffffffffffffffffffffffffffffffffffffffffd

	for i, test := range tests {
		x := new(uint256.Int).SetBytes(common.Hex2Bytes(test.x))
		y := new(uint256.Int).SetBytes(common.Hex2Bytes(test.y))
		z := new(uint256.Int).SetBytes(common.Hex2Bytes(test.z))
		expected := new(uint256.Int).SetBytes(common.Hex2Bytes(test.expected))
		stack.push(z)
		stack.push(y)
		stack.push(x)
		opAddmod(&pc, evm.interpreter, &ScopeContext{nil, stack, nil, 0, nil, false})
		actual := stack.pop()
		if actual.Cmp(expected) != 0 {
			t.Errorf("Testcase %d, expected  %x, got %x", i, expected, actual)
		}
	}
}

// utility function to fill the json-file with testcases
// Enable this test to generate the 'testcases_xx.json' files
func TestWriteExpectedValues(t *testing.T) {
	t.Skip("Enable this test to create json test cases.")

	// getResult is a convenience function to generate the expected values
	getResult := func(args []*twoOperandParams, opFn executionFunc) []TwoOperandTestcase {
		var (
			evm   = NewEVM(BlockContext{}, nil, params.TestChainConfig, Config{})
			stack = newstack()
			pc    = uint64(0)
		)
		result := make([]TwoOperandTestcase, len(args))
		for i, param := range args {
			x := new(uint256.Int).SetBytes(common.Hex2Bytes(param.x))
			y := new(uint256.Int).SetBytes(common.Hex2Bytes(param.y))
			stack.push(x)
			stack.push(y)
			opFn(&pc, evm.interpreter, &ScopeContext{nil, stack, nil, 0, nil, false})
			actual := stack.pop()
			result[i] = TwoOperandTestcase{param.x, param.y, fmt.Sprintf("%064x", actual)}
		}
		return result
	}

	for name, method := range twoOpMethods {
		data, err := json.Marshal(getResult(commonParams, method))
		if err != nil {
			t.Fatal(err)
		}
		_ = os.WriteFile(fmt.Sprintf("testdata/testcases_%v.json", name), data, 0644)
		if err != nil {
			t.Fatal(err)
		}
	}
}

// TestJsonTestcases runs through all the testcases defined as json-files
func TestJsonTestcases(t *testing.T) {
	for name := range twoOpMethods {
		data, err := os.ReadFile(fmt.Sprintf("testdata/testcases_%v.json", name))
		if err != nil {
			t.Fatal("Failed to read file", err)
		}
		var testcases []TwoOperandTestcase
		json.Unmarshal(data, &testcases)
		testTwoOperandOp(t, testcases, twoOpMethods[name], name)
	}
}

func opBenchmark(bench *testing.B, op executionFunc, args ...string) {
	var (
		evm   = NewEVM(BlockContext{}, nil, params.TestChainConfig, Config{})
		stack = newstack()
		scope = &ScopeContext{nil, stack, nil, 0, nil, false}
	)
	// convert args
	intArgs := make([]*uint256.Int, len(args))
	for i, arg := range args {
		intArgs[i] = new(uint256.Int).SetBytes(common.Hex2Bytes(arg))
	}
	pc := uint64(0)
	bench.ResetTimer()
	for i := 0; i < bench.N; i++ {
		for _, arg := range intArgs {
			stack.push(arg)
		}
		op(&pc, evm.interpreter, scope)
		stack.pop()
	}
	bench.StopTimer()

	for i, arg := range args {
		want := new(uint256.Int).SetBytes(common.Hex2Bytes(arg))
		if have := intArgs[i]; !want.Eq(have) {
			bench.Fatalf("input #%d mutated, have %x want %x", i, have, want)
		}
	}
}

func BenchmarkOpAdd64(b *testing.B) {
	x := "ffffffff"
	y := "fd37f3e2bba2c4f"

	opBenchmark(b, opAdd, x, y)
}

func BenchmarkOpAdd128(b *testing.B) {
	x := "ffffffffffffffff"
	y := "f5470b43c6549b016288e9a65629687"

	opBenchmark(b, opAdd, x, y)
}

func BenchmarkOpAdd256(b *testing.B) {
	x := "0802431afcbce1fc194c9eaa417b2fb67dc75a95db0bc7ec6b1c8af11df6a1da9"
	y := "a1f5aac137876480252e5dcac62c354ec0d42b76b0642b6181ed099849ea1d57"

	opBenchmark(b, opAdd, x, y)
}

func BenchmarkOpSub64(b *testing.B) {
	x := "51022b6317003a9d"
	y := "a20456c62e00753a"

	opBenchmark(b, opSub, x, y)
}

func BenchmarkOpSub128(b *testing.B) {
	x := "4dde30faaacdc14d00327aac314e915d"
	y := "9bbc61f5559b829a0064f558629d22ba"

	opBenchmark(b, opSub, x, y)
}

func BenchmarkOpSub256(b *testing.B) {
	x := "4bfcd8bb2ac462735b48a17580690283980aa2d679f091c64364594df113ea37"
	y := "97f9b1765588c4e6b69142eb00d20507301545acf3e1238c86c8b29be227d46e"

	opBenchmark(b, opSub, x, y)
}

func BenchmarkOpMul(b *testing.B) {
	x := alphabetSoup
	y := alphabetSoup

	opBenchmark(b, opMul, x, y)
}

func BenchmarkOpDiv256(b *testing.B) {
	x := "ff3f9014f20db29ae04af2c2d265de17"
	y := "fe7fb0d1f59dfe9492ffbf73683fd1e870eec79504c60144cc7f5fc2bad1e611"
	opBenchmark(b, opDiv, x, y)
}

func BenchmarkOpDiv128(b *testing.B) {
	x := "fdedc7f10142ff97"
	y := "fbdfda0e2ce356173d1993d5f70a2b11"
	opBenchmark(b, opDiv, x, y)
}

func BenchmarkOpDiv64(b *testing.B) {
	x := "fcb34eb3"
	y := "f97180878e839129"
	opBenchmark(b, opDiv, x, y)
}

func BenchmarkOpSdiv(b *testing.B) {
	x := "ff3f9014f20db29ae04af2c2d265de17"
	y := "fe7fb0d1f59dfe9492ffbf73683fd1e870eec79504c60144cc7f5fc2bad1e611"

	opBenchmark(b, opSdiv, x, y)
}

func BenchmarkOpMod(b *testing.B) {
	x := alphabetSoup
	y := alphabetSoup

	opBenchmark(b, opMod, x, y)
}

func BenchmarkOpSmod(b *testing.B) {
	x := alphabetSoup
	y := alphabetSoup

	opBenchmark(b, opSmod, x, y)
}

func BenchmarkOpExp(b *testing.B) {
	x := alphabetSoup
	y := alphabetSoup

	opBenchmark(b, opExp, x, y)
}

func BenchmarkOpSignExtend(b *testing.B) {
	x := alphabetSoup
	y := alphabetSoup

	opBenchmark(b, opSignExtend, x, y)
}

func BenchmarkOpLt(b *testing.B) {
	x := alphabetSoup
	y := alphabetSoup

	opBenchmark(b, opLt, x, y)
}

func BenchmarkOpGt(b *testing.B) {
	x := alphabetSoup
	y := alphabetSoup

	opBenchmark(b, opGt, x, y)
}

func BenchmarkOpSlt(b *testing.B) {
	x := alphabetSoup
	y := alphabetSoup

	opBenchmark(b, opSlt, x, y)
}

func BenchmarkOpSgt(b *testing.B) {
	x := alphabetSoup
	y := alphabetSoup

	opBenchmark(b, opSgt, x, y)
}

func BenchmarkOpEq(b *testing.B) {
	x := alphabetSoup
	y := alphabetSoup

	opBenchmark(b, opEq, x, y)
}
func BenchmarkOpEq2(b *testing.B) {
	x := "FBCDEF090807060504030201ffffffffFBCDEF090807060504030201ffffffff"
	y := "FBCDEF090807060504030201ffffffffFBCDEF090807060504030201fffffffe"
	opBenchmark(b, opEq, x, y)
}
func BenchmarkOpAnd(b *testing.B) {
	x := alphabetSoup
	y := alphabetSoup

	opBenchmark(b, opAnd, x, y)
}

func BenchmarkOpOr(b *testing.B) {
	x := alphabetSoup
	y := alphabetSoup

	opBenchmark(b, opOr, x, y)
}

func BenchmarkOpXor(b *testing.B) {
	x := alphabetSoup
	y := alphabetSoup

	opBenchmark(b, opXor, x, y)
}

func BenchmarkOpByte(b *testing.B) {
	x := alphabetSoup
	y := alphabetSoup

	opBenchmark(b, opByte, x, y)
}

func BenchmarkOpAddmod(b *testing.B) {
	x := alphabetSoup
	y := alphabetSoup
	z := alphabetSoup

	opBenchmark(b, opAddmod, x, y, z)
}

func BenchmarkOpMulmod(b *testing.B) {
	x := alphabetSoup
	y := alphabetSoup
	z := alphabetSoup

	opBenchmark(b, opMulmod, x, y, z)
}

func BenchmarkOpSHL(b *testing.B) {
	x := "FBCDEF090807060504030201ffffffffFBCDEF090807060504030201ffffffff"
	y := "ff"

	opBenchmark(b, opSHL, x, y)
}
func BenchmarkOpSHR(b *testing.B) {
	x := "FBCDEF090807060504030201ffffffffFBCDEF090807060504030201ffffffff"
	y := "ff"

	opBenchmark(b, opSHR, x, y)
}
func BenchmarkOpSAR(b *testing.B) {
	x := "FBCDEF090807060504030201ffffffffFBCDEF090807060504030201ffffffff"
	y := "ff"

	opBenchmark(b, opSAR, x, y)
}
func BenchmarkOpIsZero(b *testing.B) {
	x := "FBCDEF090807060504030201ffffffffFBCDEF090807060504030201ffffffff"
	opBenchmark(b, opIszero, x)
}

func TestOpMstore(t *testing.T) {
	var (
		evm   = NewEVM(BlockContext{}, nil, params.TestChainConfig, Config{})
		stack = newstack()
		mem   = NewMemory()
	)
	mem.Resize(64)
	pc := uint64(0)
	v := "abcdef00000000000000abba000000000deaf000000c0de00100000000133700"
	stack.push(new(uint256.Int).SetBytes(common.Hex2Bytes(v)))
	stack.push(new(uint256.Int))
	opMstore(&pc, evm.interpreter, &ScopeContext{mem, stack, nil, 0, nil, false})
	if got := common.Bytes2Hex(mem.GetCopy(0, 32)); got != v {
		t.Fatalf("Mstore fail, got %v, expected %v", got, v)
	}
	stack.push(new(uint256.Int).SetUint64(0x1))
	stack.push(new(uint256.Int))
	opMstore(&pc, evm.interpreter, &ScopeContext{mem, stack, nil, 0, nil, false})
	if common.Bytes2Hex(mem.GetCopy(0, 32)) != "0000000000000000000000000000000000000000000000000000000000000001" {
		t.Fatalf("Mstore failed to overwrite previous value")
	}
}

func BenchmarkOpMstore(bench *testing.B) {
	var (
		evm   = NewEVM(BlockContext{}, nil, params.TestChainConfig, Config{})
		stack = newstack()
		mem   = NewMemory()
	)
	mem.Resize(64)
	pc := uint64(0)
	memStart := new(uint256.Int)
	value := new(uint256.Int).SetUint64(0x1337)

	bench.ResetTimer()
	for i := 0; i < bench.N; i++ {
		stack.push(value)
		stack.push(memStart)
		opMstore(&pc, evm.interpreter, &ScopeContext{mem, stack, nil, 0, nil, false})
	}
}

func TestOpTstore(t *testing.T) {
	var (
		statedb, _   = state.New(types.EmptyRootHash, state.NewDatabaseForTesting())
		evm          = NewEVM(BlockContext{}, statedb, params.TestChainConfig, Config{})
		stack        = newstack()
		mem          = NewMemory()
		caller       = common.Address{}
		to           = common.Address{1}
<<<<<<< HEAD
		contractRef  = contractRef{caller}
		contract     = NewContract(contractRef, AccountRef(to), new(uint256.Int), 0)
		scopeContext = ScopeContext{mem, stack, contract, 0, nil, false}
=======
		contract     = NewContract(caller, to, new(uint256.Int), 0, nil)
		scopeContext = ScopeContext{mem, stack, contract}
>>>>>>> 301a868d
		value        = common.Hex2Bytes("abcdef00000000000000abba000000000deaf000000c0de00100000000133700")
	)

	// Add a stateObject for the caller and the contract being called
	statedb.CreateAccount(caller)
	statedb.CreateAccount(to)

	pc := uint64(0)
	// push the value to the stack
	stack.push(new(uint256.Int).SetBytes(value))
	// push the location to the stack
	stack.push(new(uint256.Int))
	opTstore(&pc, evm.interpreter, &scopeContext)
	// there should be no elements on the stack after TSTORE
	if stack.len() != 0 {
		t.Fatal("stack wrong size")
	}
	// push the location to the stack
	stack.push(new(uint256.Int))
	opTload(&pc, evm.interpreter, &scopeContext)
	// there should be one element on the stack after TLOAD
	if stack.len() != 1 {
		t.Fatal("stack wrong size")
	}
	val := stack.peek()
	if !bytes.Equal(val.Bytes(), value) {
		t.Fatal("incorrect element read from transient storage")
	}
}

func BenchmarkOpKeccak256(bench *testing.B) {
	var (
		evm   = NewEVM(BlockContext{}, nil, params.TestChainConfig, Config{})
		stack = newstack()
		mem   = NewMemory()
	)
	mem.Resize(32)
	pc := uint64(0)
	start := new(uint256.Int)

	bench.ResetTimer()
	for i := 0; i < bench.N; i++ {
		stack.push(uint256.NewInt(32))
		stack.push(start)
		opKeccak256(&pc, evm.interpreter, &ScopeContext{mem, stack, nil, 0, nil, false})
	}
}

func TestCreate2Addresses(t *testing.T) {
	type testcase struct {
		origin   string
		salt     string
		code     string
		expected string
	}

	for i, tt := range []testcase{
		{
			origin:   "0x0000000000000000000000000000000000000000",
			salt:     "0x0000000000000000000000000000000000000000",
			code:     "0x00",
			expected: "0x4d1a2e2bb4f88f0250f26ffff098b0b30b26bf38",
		},
		{
			origin:   "0xdeadbeef00000000000000000000000000000000",
			salt:     "0x0000000000000000000000000000000000000000",
			code:     "0x00",
			expected: "0xB928f69Bb1D91Cd65274e3c79d8986362984fDA3",
		},
		{
			origin:   "0xdeadbeef00000000000000000000000000000000",
			salt:     "0xfeed000000000000000000000000000000000000",
			code:     "0x00",
			expected: "0xD04116cDd17beBE565EB2422F2497E06cC1C9833",
		},
		{
			origin:   "0x0000000000000000000000000000000000000000",
			salt:     "0x0000000000000000000000000000000000000000",
			code:     "0xdeadbeef",
			expected: "0x70f2b2914A2a4b783FaEFb75f459A580616Fcb5e",
		},
		{
			origin:   "0x00000000000000000000000000000000deadbeef",
			salt:     "0xcafebabe",
			code:     "0xdeadbeef",
			expected: "0x60f3f640a8508fC6a86d45DF051962668E1e8AC7",
		},
		{
			origin:   "0x00000000000000000000000000000000deadbeef",
			salt:     "0xcafebabe",
			code:     "0xdeadbeefdeadbeefdeadbeefdeadbeefdeadbeefdeadbeefdeadbeefdeadbeefdeadbeefdeadbeefdeadbeef",
			expected: "0x1d8bfDC5D46DC4f61D6b6115972536eBE6A8854C",
		},
		{
			origin:   "0x0000000000000000000000000000000000000000",
			salt:     "0x0000000000000000000000000000000000000000",
			code:     "0x",
			expected: "0xE33C0C7F7df4809055C3ebA6c09CFe4BaF1BD9e0",
		},
	} {
		origin := common.BytesToAddress(common.FromHex(tt.origin))
		salt := common.BytesToHash(common.FromHex(tt.salt))
		code := common.FromHex(tt.code)
		codeHash := crypto.Keccak256(code)
		address := crypto.CreateAddress2(origin, salt, codeHash)
		/*
			stack          := newstack()
			// salt, but we don't need that for this test
			stack.push(big.NewInt(int64(len(code)))) //size
			stack.push(big.NewInt(0)) // memstart
			stack.push(big.NewInt(0)) // value
			gas, _ := gasCreate2(params.GasTable{}, nil, nil, stack, nil, 0, nil, false, 0)
			fmt.Printf("Example %d\n* address `0x%x`\n* salt `0x%x`\n* init_code `0x%x`\n* gas (assuming no mem expansion): `%v`\n* result: `%s`\n\n", i,origin, salt, code, gas, address.String())
		*/
		expected := common.BytesToAddress(common.FromHex(tt.expected))
		if !bytes.Equal(expected.Bytes(), address.Bytes()) {
			t.Errorf("test %d: expected %s, got %s", i, expected.String(), address.String())
		}
	}
}

func TestRandom(t *testing.T) {
	type testcase struct {
		name   string
		random common.Hash
	}

	for _, tt := range []testcase{
		{name: "empty hash", random: common.Hash{}},
		{name: "1", random: common.Hash{0}},
		{name: "emptyCodeHash", random: types.EmptyCodeHash},
		{name: "hash(0x010203)", random: crypto.Keccak256Hash([]byte{0x01, 0x02, 0x03})},
	} {
		var (
			evm   = NewEVM(BlockContext{Random: &tt.random}, nil, params.TestChainConfig, Config{})
			stack = newstack()
			pc    = uint64(0)
		)
		opRandom(&pc, evm.interpreter, &ScopeContext{nil, stack, nil, 0, nil, false})
		if len(stack.data) != 1 {
			t.Errorf("Expected one item on stack after %v, got %d: ", tt.name, len(stack.data))
		}
		actual := stack.pop()
		expected, overflow := uint256.FromBig(new(big.Int).SetBytes(tt.random.Bytes()))
		if overflow {
			t.Errorf("Testcase %v: invalid overflow", tt.name)
		}
		if actual.Cmp(expected) != 0 {
			t.Errorf("Testcase %v: expected  %x, got %x", tt.name, expected, actual)
		}
	}
}

func TestBlobHash(t *testing.T) {
	type testcase struct {
		name   string
		idx    uint64
		expect common.Hash
		hashes []common.Hash
	}
	var (
		zero  = common.Hash{0}
		one   = common.Hash{1}
		two   = common.Hash{2}
		three = common.Hash{3}
	)
	for _, tt := range []testcase{
		{name: "[{1}]", idx: 0, expect: one, hashes: []common.Hash{one}},
		{name: "[1,{2},3]", idx: 2, expect: three, hashes: []common.Hash{one, two, three}},
		{name: "out-of-bounds (empty)", idx: 10, expect: zero, hashes: []common.Hash{}},
		{name: "out-of-bounds", idx: 25, expect: zero, hashes: []common.Hash{one, two, three}},
		{name: "out-of-bounds (nil)", idx: 25, expect: zero, hashes: nil},
	} {
		var (
			evm   = NewEVM(BlockContext{}, nil, params.TestChainConfig, Config{})
			stack = newstack()
			pc    = uint64(0)
		)
		evm.SetTxContext(TxContext{BlobHashes: tt.hashes})
		stack.push(uint256.NewInt(tt.idx))
		opBlobHash(&pc, evm.interpreter, &ScopeContext{nil, stack, nil, 0, nil, false})
		if len(stack.data) != 1 {
			t.Errorf("Expected one item on stack after %v, got %d: ", tt.name, len(stack.data))
		}
		actual := stack.pop()
		expected, overflow := uint256.FromBig(new(big.Int).SetBytes(tt.expect.Bytes()))
		if overflow {
			t.Errorf("Testcase %v: invalid overflow", tt.name)
		}
		if actual.Cmp(expected) != 0 {
			t.Errorf("Testcase %v: expected  %x, got %x", tt.name, expected, actual)
		}
	}
}

func TestOpMCopy(t *testing.T) {
	// Test cases from https://eips.ethereum.org/EIPS/eip-5656#test-cases
	for i, tc := range []struct {
		dst, src, len string
		pre           string
		want          string
		wantGas       uint64
	}{
		{ // MCOPY 0 32 32 - copy 32 bytes from offset 32 to offset 0.
			dst: "0x0", src: "0x20", len: "0x20",
			pre:     "0000000000000000000000000000000000000000000000000000000000000000 000102030405060708090a0b0c0d0e0f101112131415161718191a1b1c1d1e1f",
			want:    "000102030405060708090a0b0c0d0e0f101112131415161718191a1b1c1d1e1f 000102030405060708090a0b0c0d0e0f101112131415161718191a1b1c1d1e1f",
			wantGas: 6,
		},

		{ // MCOPY 0 0 32 - copy 32 bytes from offset 0 to offset 0.
			dst: "0x0", src: "0x0", len: "0x20",
			pre:     "0101010101010101010101010101010101010101010101010101010101010101",
			want:    "0101010101010101010101010101010101010101010101010101010101010101",
			wantGas: 6,
		},
		{ // MCOPY 0 1 8 - copy 8 bytes from offset 1 to offset 0 (overlapping).
			dst: "0x0", src: "0x1", len: "0x8",
			pre:     "000102030405060708 000000000000000000000000000000000000000000000000",
			want:    "010203040506070808 000000000000000000000000000000000000000000000000",
			wantGas: 6,
		},
		{ // MCOPY 1 0 8 - copy 8 bytes from offset 0 to offset 1 (overlapping).
			dst: "0x1", src: "0x0", len: "0x8",
			pre:     "000102030405060708 000000000000000000000000000000000000000000000000",
			want:    "000001020304050607 000000000000000000000000000000000000000000000000",
			wantGas: 6,
		},
		// Tests below are not in the EIP, but maybe should be added
		{ // MCOPY 0xFFFFFFFFFFFF 0xFFFFFFFFFFFF 0 - copy zero bytes from out-of-bounds index(overlapping).
			dst: "0xFFFFFFFFFFFF", src: "0xFFFFFFFFFFFF", len: "0x0",
			pre:     "11",
			want:    "11",
			wantGas: 3,
		},
		{ // MCOPY 0xFFFFFFFFFFFF 0 0 - copy zero bytes from start of mem to out-of-bounds.
			dst: "0xFFFFFFFFFFFF", src: "0x0", len: "0x0",
			pre:     "11",
			want:    "11",
			wantGas: 3,
		},
		{ // MCOPY 0 0xFFFFFFFFFFFF 0 - copy zero bytes from out-of-bounds to start of mem
			dst: "0x0", src: "0xFFFFFFFFFFFF", len: "0x0",
			pre:     "11",
			want:    "11",
			wantGas: 3,
		},
		{ // MCOPY - copy 1 from space outside of uint64  space
			dst: "0x0", src: "0x10000000000000000", len: "0x1",
			pre: "0",
		},
		{ // MCOPY - copy 1 from 0 to space outside of uint64
			dst: "0x10000000000000000", src: "0x0", len: "0x1",
			pre: "0",
		},
		{ // MCOPY - copy nothing from 0 to space outside of uint64
			dst: "0x10000000000000000", src: "0x0", len: "0x0",
			pre:     "",
			want:    "",
			wantGas: 3,
		},
		{ // MCOPY - copy 1 from 0x20 to 0x10, with no prior allocated mem
			dst: "0x10", src: "0x20", len: "0x1",
			pre: "",
			// 64 bytes
			want:    "0x00000000000000000000000000000000000000000000000000000000000000000000000000000000000000000000000000000000000000000000000000000000",
			wantGas: 12,
		},
		{ // MCOPY - copy 1 from 0x19 to 0x10, with no prior allocated mem
			dst: "0x10", src: "0x19", len: "0x1",
			pre: "",
			// 32 bytes
			want:    "0x0000000000000000000000000000000000000000000000000000000000000000",
			wantGas: 9,
		},
	} {
		var (
			evm   = NewEVM(BlockContext{}, nil, params.TestChainConfig, Config{})
			stack = newstack()
			pc    = uint64(0)
		)
		data := common.FromHex(strings.ReplaceAll(tc.pre, " ", ""))
		// Set pre
		mem := NewMemory()
		mem.Resize(uint64(len(data)))
		mem.Set(0, uint64(len(data)), data)
		// Push stack args
		len, _ := uint256.FromHex(tc.len)
		src, _ := uint256.FromHex(tc.src)
		dst, _ := uint256.FromHex(tc.dst)

		stack.push(len)
		stack.push(src)
		stack.push(dst)
		wantErr := (tc.wantGas == 0)
		// Calc mem expansion
		var memorySize uint64
		if memSize, overflow := memoryMcopy(stack); overflow {
			if wantErr {
				continue
			}
			t.Errorf("overflow")
		} else {
			var overflow bool
			if memorySize, overflow = math.SafeMul(toWordSize(memSize), 32); overflow {
				t.Error(ErrGasUintOverflow)
			}
		}
		// and the dynamic cost
		var haveGas uint64
		if dynamicCost, err := gasMcopy(evm, nil, stack, mem, memorySize); err != nil {
			t.Error(err)
		} else {
			haveGas = GasFastestStep + dynamicCost
		}
		// Expand mem
		if memorySize > 0 {
			mem.Resize(memorySize)
		}
		// Do the copy
		opMcopy(&pc, evm.interpreter, &ScopeContext{mem, stack, nil, 0, nil, false})
		want := common.FromHex(strings.ReplaceAll(tc.want, " ", ""))
		if have := mem.store; !bytes.Equal(want, have) {
			t.Errorf("case %d: \nwant: %#x\nhave: %#x\n", i, want, have)
		}
		wantGas := tc.wantGas
		if haveGas != wantGas {
			t.Errorf("case %d: gas wrong, want %d have %d\n", i, wantGas, haveGas)
		}
	}
}

// TestPush sanity-checks how code with immediates are handled when the code size is
// smaller than the size of the immediate.
func TestPush(t *testing.T) {
	code := common.FromHex("0011223344556677889900aabbccddeeff0102030405060708090a0b0c0d0e0ff1e1d1c1b1a19181716151413121")

	push32 := makePush(32, 32)

	scope := &ScopeContext{
		Memory: nil,
		Stack:  newstack(),
		Contract: &Contract{
			Code: code,
		},
	}
	for i, want := range []string{
		"0x11223344556677889900aabbccddeeff0102030405060708090a0b0c0d0e0ff1",
		"0x223344556677889900aabbccddeeff0102030405060708090a0b0c0d0e0ff1e1",
		"0x3344556677889900aabbccddeeff0102030405060708090a0b0c0d0e0ff1e1d1",
		"0x44556677889900aabbccddeeff0102030405060708090a0b0c0d0e0ff1e1d1c1",
		"0x556677889900aabbccddeeff0102030405060708090a0b0c0d0e0ff1e1d1c1b1",
		"0x6677889900aabbccddeeff0102030405060708090a0b0c0d0e0ff1e1d1c1b1a1",
		"0x77889900aabbccddeeff0102030405060708090a0b0c0d0e0ff1e1d1c1b1a191",
		"0x889900aabbccddeeff0102030405060708090a0b0c0d0e0ff1e1d1c1b1a19181",
		"0x9900aabbccddeeff0102030405060708090a0b0c0d0e0ff1e1d1c1b1a1918171",
		"0xaabbccddeeff0102030405060708090a0b0c0d0e0ff1e1d1c1b1a191817161",
		"0xaabbccddeeff0102030405060708090a0b0c0d0e0ff1e1d1c1b1a19181716151",
		"0xbbccddeeff0102030405060708090a0b0c0d0e0ff1e1d1c1b1a1918171615141",
		"0xccddeeff0102030405060708090a0b0c0d0e0ff1e1d1c1b1a191817161514131",
		"0xddeeff0102030405060708090a0b0c0d0e0ff1e1d1c1b1a19181716151413121",
		"0xeeff0102030405060708090a0b0c0d0e0ff1e1d1c1b1a1918171615141312100",
		"0xff0102030405060708090a0b0c0d0e0ff1e1d1c1b1a191817161514131210000",
		"0x102030405060708090a0b0c0d0e0ff1e1d1c1b1a19181716151413121000000",
		"0x2030405060708090a0b0c0d0e0ff1e1d1c1b1a1918171615141312100000000",
		"0x30405060708090a0b0c0d0e0ff1e1d1c1b1a191817161514131210000000000",
		"0x405060708090a0b0c0d0e0ff1e1d1c1b1a19181716151413121000000000000",
		"0x5060708090a0b0c0d0e0ff1e1d1c1b1a1918171615141312100000000000000",
		"0x60708090a0b0c0d0e0ff1e1d1c1b1a191817161514131210000000000000000",
		"0x708090a0b0c0d0e0ff1e1d1c1b1a19181716151413121000000000000000000",
		"0x8090a0b0c0d0e0ff1e1d1c1b1a1918171615141312100000000000000000000",
		"0x90a0b0c0d0e0ff1e1d1c1b1a191817161514131210000000000000000000000",
		"0xa0b0c0d0e0ff1e1d1c1b1a19181716151413121000000000000000000000000",
		"0xb0c0d0e0ff1e1d1c1b1a1918171615141312100000000000000000000000000",
		"0xc0d0e0ff1e1d1c1b1a191817161514131210000000000000000000000000000",
		"0xd0e0ff1e1d1c1b1a19181716151413121000000000000000000000000000000",
		"0xe0ff1e1d1c1b1a1918171615141312100000000000000000000000000000000",
		"0xff1e1d1c1b1a191817161514131210000000000000000000000000000000000",
		"0xf1e1d1c1b1a19181716151413121000000000000000000000000000000000000",
		"0xe1d1c1b1a1918171615141312100000000000000000000000000000000000000",
		"0xd1c1b1a191817161514131210000000000000000000000000000000000000000",
		"0xc1b1a19181716151413121000000000000000000000000000000000000000000",
		"0xb1a1918171615141312100000000000000000000000000000000000000000000",
		"0xa191817161514131210000000000000000000000000000000000000000000000",
		"0x9181716151413121000000000000000000000000000000000000000000000000",
		"0x8171615141312100000000000000000000000000000000000000000000000000",
		"0x7161514131210000000000000000000000000000000000000000000000000000",
		"0x6151413121000000000000000000000000000000000000000000000000000000",
		"0x5141312100000000000000000000000000000000000000000000000000000000",
		"0x4131210000000000000000000000000000000000000000000000000000000000",
		"0x3121000000000000000000000000000000000000000000000000000000000000",
		"0x2100000000000000000000000000000000000000000000000000000000000000",
		"0x0",
	} {
		pc := new(uint64)
		*pc = uint64(i)
		push32(pc, nil, scope)
		res := scope.Stack.pop()
		if have := res.Hex(); have != want {
			t.Fatalf("case %d, have %v want %v", i, have, want)
		}
	}
}<|MERGE_RESOLUTION|>--- conflicted
+++ resolved
@@ -567,14 +567,8 @@
 		mem          = NewMemory()
 		caller       = common.Address{}
 		to           = common.Address{1}
-<<<<<<< HEAD
-		contractRef  = contractRef{caller}
-		contract     = NewContract(contractRef, AccountRef(to), new(uint256.Int), 0)
+		contract     = NewContract(caller, to, new(uint256.Int), 0, nil)
 		scopeContext = ScopeContext{mem, stack, contract, 0, nil, false}
-=======
-		contract     = NewContract(caller, to, new(uint256.Int), 0, nil)
-		scopeContext = ScopeContext{mem, stack, contract}
->>>>>>> 301a868d
 		value        = common.Hex2Bytes("abcdef00000000000000abba000000000deaf000000c0de00100000000133700")
 	)
 
