--- conflicted
+++ resolved
@@ -177,11 +177,7 @@
 		}
 	}
 	evm.Config.ExtraEips = extraEips
-<<<<<<< HEAD
-	return &EVMInterpreter{evm: evm, table: table, tableEOF: &osakaEOFInstructionSet}
-=======
 	return &EVMInterpreter{evm: evm, table: table, tableEOF: &eofInstructionSet}
->>>>>>> 30b642bc
 }
 
 // Run loops and evaluates the contract's code with the given input data and returns
